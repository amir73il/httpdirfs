--- conflicted
+++ resolved
@@ -17,21 +17,13 @@
  * \brief Data file block size
  * \details We set it to 1024*1024*8 = 8MiB
  */
-<<<<<<< HEAD
-#define DATA_BLK_SZ         8388608
-
-/**
- * \brief Maximum segment block count
- * \details This is set to 1024*1024*1024 = 1 GiB, which allows the user to
- * access a 8TiB file.
-=======
+
 #define DATA_BLK_SZ         8*1024*1024
 
 /**
  * \brief Maximum segment block count
  * \details This is set to 1024*1024*1024 = 1 GB, which allows the user to
  * access a 8TB file.
->>>>>>> a13dd2d9
  */
 #define MAX_SEGBC           1073741824
 
